{
    "type": "application",
    "source-directories": [
        "src",
        "../src"
    ],
    "elm-version": "0.19.0",
    "dependencies": {
        "direct": {
<<<<<<< HEAD
            "klazuka/elm-json-tree-view": "2.1.0",
=======
>>>>>>> 83b1eae5
            "elm/browser": "1.0.0",
            "elm/core": "1.0.0",
            "elm/html": "1.0.0",
            "elm/json": "1.0.0",
            "elm/parser": "1.1.0",
            "elm-community/json-extra": "4.0.0",
            "elm-community/list-extra": "8.0.0",
            "klazuka/elm-json-tree-view": "1.0.0",
            "rtfeldman/elm-hex": "1.0.0"
        },
        "indirect": {
            "elm/time": "1.0.0",
            "elm/url": "1.0.0",
            "elm/virtual-dom": "1.0.0",
            "rtfeldman/elm-iso8601-date-strings": "1.1.0"
        }
    },
    "test-dependencies": {
        "direct": {},
        "indirect": {}
    }
}<|MERGE_RESOLUTION|>--- conflicted
+++ resolved
@@ -7,10 +7,7 @@
     "elm-version": "0.19.0",
     "dependencies": {
         "direct": {
-<<<<<<< HEAD
             "klazuka/elm-json-tree-view": "2.1.0",
-=======
->>>>>>> 83b1eae5
             "elm/browser": "1.0.0",
             "elm/core": "1.0.0",
             "elm/html": "1.0.0",
